--- conflicted
+++ resolved
@@ -34,15 +34,7 @@
 
 ## Phase 2: Backend & Integration Essentials
 - Support Legacy Doc, Xls, Ppt Formats (think of as many formats as possible)
-<<<<<<< HEAD
-=======
 - Consider support for images
-- Support BitNet for Very Weak Machines in model selection - Reference: https://www.geektime.co.il/pc-with-pentium-ii-128mb-ram-and-windows-98-ran-llm/
-- Embedding model setup: Nomic Embed, download/caching, progress...
-    - GPU-enabled embedding model: Ollama CLI detection, fallback to CPU, same API, GPU/CPU status, service startup, model download
-    - Batch embedding generation: batches of 32, progress bar, saves to embeddings, incremental, resume capability
-- FAISS vector index: 768-dim, binary format, ID mappings, load/search, fallback to JSON
->>>>>>> baefe73b
 - Check Similarity search using embeddings in real life: query embedding, top-K, similarity scores (0-1), chunk metadata, empty index handling
 - Search CLI command: `folder-mcp search <folder> <query>`, -k param, source/line info, content snippets, works offline
 - MCP Access Management:
